import asyncio
from absl import app, flags
import logging
import glob
import os
import sys
import pickle
import readline

from rich.console import Console
console = Console()

import interface  # for printing to terminal
import memgpt.agent as agent
import memgpt.system as system
import memgpt.utils as utils
import memgpt.presets as presets
import memgpt.constants as constants
import memgpt.personas.personas as personas
import memgpt.humans.humans as humans
from memgpt.persistence_manager import InMemoryStateManager, InMemoryStateManagerWithPreloadedArchivalMemory, InMemoryStateManagerWithFaiss

FLAGS = flags.FLAGS
flags.DEFINE_string("persona", default=None, required=False, help="Specify persona")
flags.DEFINE_string("human", default=None, required=False, help="Specify human")
flags.DEFINE_string("model", default=constants.DEFAULT_MEMGPT_MODEL, required=False, help="Specify the LLM model")
flags.DEFINE_boolean("first", default=False, required=False, help="Use -first to send the first message in the sequence")
flags.DEFINE_boolean("debug", default=False, required=False, help="Use -debug to enable debugging output")
flags.DEFINE_boolean("no_verify", default=False, required=False, help="Bypass message verification")
flags.DEFINE_string("archival_storage_faiss_path", default="", required=False, help="Specify archival storage with FAISS index to load (a folder with a .index and .json describing documents to be loaded)")
flags.DEFINE_string("archival_storage_files", default="", required=False, help="Specify files to pre-load into archival memory (glob pattern)")
flags.DEFINE_string("archival_storage_files_compute_embeddings", default="", required=False, help="Specify files to pre-load into archival memory (glob pattern), and compute embeddings over them")
flags.DEFINE_string("archival_storage_sqldb", default="", required=False, help="Specify SQL database to pre-load into archival memory")


def clear_line():
    if os.name == 'nt':  # for windows
        console.print("\033[A\033[K", end="")
    else:  # for linux
        sys.stdout.write("\033[2K\033[G")
        sys.stdout.flush()


async def main():
    utils.DEBUG = FLAGS.debug
    logging.getLogger().setLevel(logging.CRITICAL)
    if FLAGS.debug:
        logging.getLogger().setLevel(logging.DEBUG)
<<<<<<< HEAD
    print("Running... [exit by typing 'exit']")

    if FLAGS.model != constants.DEFAULT_MEMGPT_MODEL:
        print(f"Warning - you are running MemGPT with {FLAGS.model}, which is not officially supported (yet). Expect bugs!")

    # Moved defaults out of FLAGS so that we can dynamically select the default persona based on model
    chosen_human = FLAGS.human if FLAGS.human is not None else humans.DEFAULT
    chosen_persona = FLAGS.persona if FLAGS.persona is not None else (personas.GPT35_DEFAULT if 'gpt-3.5' in flags.MODEL else personas.DEFAULT)

    memgpt_agent = presets.use_preset(presets.DEFAULT, FLAGS.model, personas.get_persona_text(chosen_persona), humans.get_human_text(chosen_human), interface, persistence_manager())
=======
    print("Running... [exit by typing '/exit']")

    if FLAGS.archival_storage_faiss_path:
        index, archival_database = utils.prepare_archival_index(FLAGS.archival_storage_faiss_path)
        persistence_manager = InMemoryStateManagerWithFaiss(index, archival_database)
    elif FLAGS.archival_storage_files:
        archival_database = utils.prepare_archival_index_from_files(FLAGS.archival_storage_files)
        print(f"Preloaded {len(archival_database)} chunks into archival memory.")
        persistence_manager = InMemoryStateManagerWithPreloadedArchivalMemory(archival_database)
    elif FLAGS.archival_storage_files_compute_embeddings:
        faiss_save_dir = await utils.prepare_archival_index_from_files_compute_embeddings(FLAGS.archival_storage_files_compute_embeddings)
        interface.important_message(f"To avoid computing embeddings next time, replace --archival_storage_files_compute_embeddings={FLAGS.archival_storage_files_compute_embeddings} with\n\t --archival_storage_faiss_path={faiss_save_dir} (if your files haven't changed).")
        index, archival_database = utils.prepare_archival_index(faiss_save_dir)
        persistence_manager = InMemoryStateManagerWithFaiss(index, archival_database)
    else:
        persistence_manager = InMemoryStateManager()
    memgpt_agent = presets.use_preset(presets.DEFAULT, FLAGS.model, personas.get_persona_text(FLAGS.persona), humans.get_human_text(FLAGS.human), interface, persistence_manager)
>>>>>>> e40c5ce6
    print_messages = interface.print_messages
    await print_messages(memgpt_agent.messages)


    counter = 0
    user_input = None
    skip_next_user_input = False
    user_message = None
    USER_GOES_FIRST = FLAGS.first

    if FLAGS.archival_storage_sqldb:
        if not os.path.exists(FLAGS.archival_storage_sqldb):
            print(f"File {FLAGS.archival_storage_sqldb} does not exist")
            return
        # Ingest data from file into archival storage
        else:
            print(f"Database found! Loading database into archival memory")
            data_list = utils.read_database_as_list(FLAGS.archival_storage_sqldb)
            user_message = f"Your archival memory has been loaded with a SQL database called {data_list[0]}, which contains schema {data_list[1]}. Remember to refer to this first while answering any user questions!"
            for row in data_list:
                await memgpt_agent.persistence_manager.archival_memory.insert(row)
            print(f"Database loaded into archival memory.")

    # auto-exit for 
    if "GITHUB_ACTIONS" in os.environ:
        return

    if not USER_GOES_FIRST:
        console.input('[bold cyan]Hit enter to begin (will request first MemGPT message)[/bold cyan]')
        clear_line()
        print()

    while True:
        if not skip_next_user_input and (counter > 0 or USER_GOES_FIRST):

            # Ask for user input
            user_input = console.input("[bold cyan]Enter your message:[/bold cyan] ")
            clear_line()

            if user_input.startswith('!'):
                print(f"Commands for CLI begin with '/' not '!'")
                continue

            if user_input == "":
                # no empty messages allowed
                print("Empty input received. Try again!")
                continue

            # Handle CLI commands
            # Commands to not get passed as input to MemGPT
            if user_input.startswith('/'):

                if user_input == "//":
                    print("Entering multiline mode, type // when done")
                    user_input_list = []
                    while True:
                        user_input = console.input("[bold cyan]>[/bold cyan] ")
                        clear_line()
                        if user_input == "//":
                            break
                        else:
                            user_input_list.append(user_input)

                    # pass multiline inputs to MemGPT
                    user_message = system.package_user_message("\n".join(user_input_list))

                elif user_input.lower() == "/exit":
                    break

                elif user_input.lower() == "/savechat":
                    filename = utils.get_local_time().replace(' ', '_').replace(':', '_')
                    filename = f"{filename}.pkl"
                    try:
                        if not os.path.exists("saved_chats"):
                            os.makedirs("saved_chats")
                        with open(os.path.join('saved_chats', filename), 'wb') as f:
                            pickle.dump(memgpt_agent.messages, f)
                            print(f"Saved messages to: {filename}")
                    except Exception as e:
                        print(f"Saving chat to {filename} failed with: {e}")
                    continue

                elif user_input.lower() == "/save":
                    filename = utils.get_local_time().replace(' ', '_').replace(':', '_')
                    filename = f"{filename}.json"
                    filename = os.path.join('saved_state', filename)
                    try:
                        if not os.path.exists("saved_state"):
                            os.makedirs("saved_state")
                        memgpt_agent.save_to_json_file(filename)
                        print(f"Saved checkpoint to: {filename}")
                    except Exception as e:
                        print(f"Saving state to {filename} failed with: {e}")

                    # save the persistence manager too
                    filename = filename.replace('.json', '.persistence.pickle')
                    try:
                        memgpt_agent.persistence_manager.save(filename)
                        print(f"Saved persistence manager to: {filename}")
                    except Exception as e:
                        print(f"Saving persistence manager to {filename} failed with: {e}")

                    continue

                elif user_input.lower() == "/load" or user_input.lower().startswith("/load "):
                    command = user_input.strip().split()
                    filename = command[1] if len(command) > 1 else None
                    if filename is not None:
                        if filename[-5:] != '.json':
                            filename += '.json'
                        try:
                            memgpt_agent.load_from_json_file_inplace(filename)
                            print(f"Loaded checkpoint {filename}")
                        except Exception as e:
                            print(f"Loading {filename} failed with: {e}")
                    else:
                        # Load the latest file 
                        print(f"/load warning: no checkpoint specified, loading most recent checkpoint instead")
                        json_files = glob.glob("saved_state/*.json")  # This will list all .json files in the current directory.
        
                        # Check if there are any json files.
                        if not json_files:
                            print(f"/load error: no .json checkpoint files found")
                        else:
                            # Sort files based on modified timestamp, with the latest file being the first.
                            filename = max(json_files, key=os.path.getmtime)
                            try:
                                memgpt_agent.load_from_json_file_inplace(filename)
                                print(f"Loaded checkpoint {filename}")
                            except Exception as e:
                                print(f"Loading {filename} failed with: {e}")

                    # need to load persistence manager too
                    filename = filename.replace('.json', '.persistence.pickle')
                    try:
                        memgpt_agent.persistence_manager = InMemoryStateManager.load(filename)  # TODO(fixme):for different types of persistence managers that require different load/save methods
                        print(f"Loaded persistence manager from {filename}")
                    except Exception as e:
                        print(f"/load warning: loading persistence manager from {filename} failed with: {e}")

                    continue

                elif user_input.lower() == "/dump":
                    await print_messages(memgpt_agent.messages)
                    continue

                elif user_input.lower() == "/dumpraw":
                    await interface.print_messages_raw(memgpt_agent.messages)
                    continue

                elif user_input.lower() == "/dump1":
                    await print_messages(memgpt_agent.messages[-1])
                    continue

                elif user_input.lower() == "/memory":
                    print(f"\nDumping memory contents:\n")
                    print(f"{str(memgpt_agent.memory)}")
                    print(f"{str(memgpt_agent.persistence_manager.archival_memory)}")
                    print(f"{str(memgpt_agent.persistence_manager.recall_memory)}")
                    continue

                elif user_input.lower() == "/model":
                    if memgpt_agent.model == 'gpt-4':
                        memgpt_agent.model = 'gpt-3.5-turbo'
                    elif memgpt_agent.model == 'gpt-3.5-turbo':
                        memgpt_agent.model = 'gpt-4'
                    print(f"Updated model to:\n{str(memgpt_agent.model)}")
                    continue

                elif user_input.lower() == "/pop" or user_input.lower().startswith("/pop "):
                    # Check if there's an additional argument that's an integer
                    command = user_input.strip().split()
                    amount = int(command[1]) if len(command) > 1 and command[1].isdigit() else 2
                    print(f"Popping last {amount} messages from stack")
                    memgpt_agent.messages = memgpt_agent.messages[:-amount]
                    continue

                # No skip options
                elif user_input.lower() == "/wipe":
                    memgpt_agent = agent.AgentAsync(interface)
                    user_message = None

                elif user_input.lower() == "/heartbeat":
                    user_message = system.get_heartbeat()

                elif user_input.lower() == "/memorywarning":
                    user_message = system.get_token_limit_warning()

                else:
                    print(f"Unrecognized command: {user_input}")
                    continue

            else:
                # If message did not begin with command prefix, pass inputs to MemGPT
                # Handle user message and append to messages
                user_message = system.package_user_message(user_input)

        skip_next_user_input = False

        with console.status("[bold cyan]Thinking...") as status:
            new_messages, heartbeat_request, function_failed, token_warning = await memgpt_agent.step(user_message, first_message=False, skip_verify=FLAGS.no_verify)

            # Skip user inputs if there's a memory warning, function execution failed, or the agent asked for control
            if token_warning:
                user_message = system.get_token_limit_warning()
                skip_next_user_input = True
            elif function_failed:
                user_message = system.get_heartbeat(constants.FUNC_FAILED_HEARTBEAT_MESSAGE)
                skip_next_user_input = True
            elif heartbeat_request:
                user_message = system.get_heartbeat(constants.REQ_HEARTBEAT_MESSAGE)
                skip_next_user_input = True

        counter += 1

    print("Finished.")


if __name__ ==  '__main__':

    def run(argv):
        loop = asyncio.get_event_loop()
        loop.run_until_complete(main())

    app.run(run)
<|MERGE_RESOLUTION|>--- conflicted
+++ resolved
@@ -1,303 +1,298 @@
-import asyncio
-from absl import app, flags
-import logging
-import glob
-import os
-import sys
-import pickle
-import readline
-
-from rich.console import Console
-console = Console()
-
-import interface  # for printing to terminal
-import memgpt.agent as agent
-import memgpt.system as system
-import memgpt.utils as utils
-import memgpt.presets as presets
-import memgpt.constants as constants
-import memgpt.personas.personas as personas
-import memgpt.humans.humans as humans
-from memgpt.persistence_manager import InMemoryStateManager, InMemoryStateManagerWithPreloadedArchivalMemory, InMemoryStateManagerWithFaiss
-
-FLAGS = flags.FLAGS
-flags.DEFINE_string("persona", default=None, required=False, help="Specify persona")
-flags.DEFINE_string("human", default=None, required=False, help="Specify human")
-flags.DEFINE_string("model", default=constants.DEFAULT_MEMGPT_MODEL, required=False, help="Specify the LLM model")
-flags.DEFINE_boolean("first", default=False, required=False, help="Use -first to send the first message in the sequence")
-flags.DEFINE_boolean("debug", default=False, required=False, help="Use -debug to enable debugging output")
-flags.DEFINE_boolean("no_verify", default=False, required=False, help="Bypass message verification")
-flags.DEFINE_string("archival_storage_faiss_path", default="", required=False, help="Specify archival storage with FAISS index to load (a folder with a .index and .json describing documents to be loaded)")
-flags.DEFINE_string("archival_storage_files", default="", required=False, help="Specify files to pre-load into archival memory (glob pattern)")
-flags.DEFINE_string("archival_storage_files_compute_embeddings", default="", required=False, help="Specify files to pre-load into archival memory (glob pattern), and compute embeddings over them")
-flags.DEFINE_string("archival_storage_sqldb", default="", required=False, help="Specify SQL database to pre-load into archival memory")
-
-
-def clear_line():
-    if os.name == 'nt':  # for windows
-        console.print("\033[A\033[K", end="")
-    else:  # for linux
-        sys.stdout.write("\033[2K\033[G")
-        sys.stdout.flush()
-
-
-async def main():
-    utils.DEBUG = FLAGS.debug
-    logging.getLogger().setLevel(logging.CRITICAL)
-    if FLAGS.debug:
-        logging.getLogger().setLevel(logging.DEBUG)
-<<<<<<< HEAD
-    print("Running... [exit by typing 'exit']")
-
-    if FLAGS.model != constants.DEFAULT_MEMGPT_MODEL:
-        print(f"Warning - you are running MemGPT with {FLAGS.model}, which is not officially supported (yet). Expect bugs!")
-
-    # Moved defaults out of FLAGS so that we can dynamically select the default persona based on model
-    chosen_human = FLAGS.human if FLAGS.human is not None else humans.DEFAULT
-    chosen_persona = FLAGS.persona if FLAGS.persona is not None else (personas.GPT35_DEFAULT if 'gpt-3.5' in flags.MODEL else personas.DEFAULT)
-
-    memgpt_agent = presets.use_preset(presets.DEFAULT, FLAGS.model, personas.get_persona_text(chosen_persona), humans.get_human_text(chosen_human), interface, persistence_manager())
-=======
-    print("Running... [exit by typing '/exit']")
-
-    if FLAGS.archival_storage_faiss_path:
-        index, archival_database = utils.prepare_archival_index(FLAGS.archival_storage_faiss_path)
-        persistence_manager = InMemoryStateManagerWithFaiss(index, archival_database)
-    elif FLAGS.archival_storage_files:
-        archival_database = utils.prepare_archival_index_from_files(FLAGS.archival_storage_files)
-        print(f"Preloaded {len(archival_database)} chunks into archival memory.")
-        persistence_manager = InMemoryStateManagerWithPreloadedArchivalMemory(archival_database)
-    elif FLAGS.archival_storage_files_compute_embeddings:
-        faiss_save_dir = await utils.prepare_archival_index_from_files_compute_embeddings(FLAGS.archival_storage_files_compute_embeddings)
-        interface.important_message(f"To avoid computing embeddings next time, replace --archival_storage_files_compute_embeddings={FLAGS.archival_storage_files_compute_embeddings} with\n\t --archival_storage_faiss_path={faiss_save_dir} (if your files haven't changed).")
-        index, archival_database = utils.prepare_archival_index(faiss_save_dir)
-        persistence_manager = InMemoryStateManagerWithFaiss(index, archival_database)
-    else:
-        persistence_manager = InMemoryStateManager()
-    memgpt_agent = presets.use_preset(presets.DEFAULT, FLAGS.model, personas.get_persona_text(FLAGS.persona), humans.get_human_text(FLAGS.human), interface, persistence_manager)
->>>>>>> e40c5ce6
-    print_messages = interface.print_messages
-    await print_messages(memgpt_agent.messages)
-
-
-    counter = 0
-    user_input = None
-    skip_next_user_input = False
-    user_message = None
-    USER_GOES_FIRST = FLAGS.first
-
-    if FLAGS.archival_storage_sqldb:
-        if not os.path.exists(FLAGS.archival_storage_sqldb):
-            print(f"File {FLAGS.archival_storage_sqldb} does not exist")
-            return
-        # Ingest data from file into archival storage
-        else:
-            print(f"Database found! Loading database into archival memory")
-            data_list = utils.read_database_as_list(FLAGS.archival_storage_sqldb)
-            user_message = f"Your archival memory has been loaded with a SQL database called {data_list[0]}, which contains schema {data_list[1]}. Remember to refer to this first while answering any user questions!"
-            for row in data_list:
-                await memgpt_agent.persistence_manager.archival_memory.insert(row)
-            print(f"Database loaded into archival memory.")
-
-    # auto-exit for 
-    if "GITHUB_ACTIONS" in os.environ:
-        return
-
-    if not USER_GOES_FIRST:
-        console.input('[bold cyan]Hit enter to begin (will request first MemGPT message)[/bold cyan]')
-        clear_line()
-        print()
-
-    while True:
-        if not skip_next_user_input and (counter > 0 or USER_GOES_FIRST):
-
-            # Ask for user input
-            user_input = console.input("[bold cyan]Enter your message:[/bold cyan] ")
-            clear_line()
-
-            if user_input.startswith('!'):
-                print(f"Commands for CLI begin with '/' not '!'")
-                continue
-
-            if user_input == "":
-                # no empty messages allowed
-                print("Empty input received. Try again!")
-                continue
-
-            # Handle CLI commands
-            # Commands to not get passed as input to MemGPT
-            if user_input.startswith('/'):
-
-                if user_input == "//":
-                    print("Entering multiline mode, type // when done")
-                    user_input_list = []
-                    while True:
-                        user_input = console.input("[bold cyan]>[/bold cyan] ")
-                        clear_line()
-                        if user_input == "//":
-                            break
-                        else:
-                            user_input_list.append(user_input)
-
-                    # pass multiline inputs to MemGPT
-                    user_message = system.package_user_message("\n".join(user_input_list))
-
-                elif user_input.lower() == "/exit":
-                    break
-
-                elif user_input.lower() == "/savechat":
-                    filename = utils.get_local_time().replace(' ', '_').replace(':', '_')
-                    filename = f"{filename}.pkl"
-                    try:
-                        if not os.path.exists("saved_chats"):
-                            os.makedirs("saved_chats")
-                        with open(os.path.join('saved_chats', filename), 'wb') as f:
-                            pickle.dump(memgpt_agent.messages, f)
-                            print(f"Saved messages to: {filename}")
-                    except Exception as e:
-                        print(f"Saving chat to {filename} failed with: {e}")
-                    continue
-
-                elif user_input.lower() == "/save":
-                    filename = utils.get_local_time().replace(' ', '_').replace(':', '_')
-                    filename = f"{filename}.json"
-                    filename = os.path.join('saved_state', filename)
-                    try:
-                        if not os.path.exists("saved_state"):
-                            os.makedirs("saved_state")
-                        memgpt_agent.save_to_json_file(filename)
-                        print(f"Saved checkpoint to: {filename}")
-                    except Exception as e:
-                        print(f"Saving state to {filename} failed with: {e}")
-
-                    # save the persistence manager too
-                    filename = filename.replace('.json', '.persistence.pickle')
-                    try:
-                        memgpt_agent.persistence_manager.save(filename)
-                        print(f"Saved persistence manager to: {filename}")
-                    except Exception as e:
-                        print(f"Saving persistence manager to {filename} failed with: {e}")
-
-                    continue
-
-                elif user_input.lower() == "/load" or user_input.lower().startswith("/load "):
-                    command = user_input.strip().split()
-                    filename = command[1] if len(command) > 1 else None
-                    if filename is not None:
-                        if filename[-5:] != '.json':
-                            filename += '.json'
-                        try:
-                            memgpt_agent.load_from_json_file_inplace(filename)
-                            print(f"Loaded checkpoint {filename}")
-                        except Exception as e:
-                            print(f"Loading {filename} failed with: {e}")
-                    else:
-                        # Load the latest file 
-                        print(f"/load warning: no checkpoint specified, loading most recent checkpoint instead")
-                        json_files = glob.glob("saved_state/*.json")  # This will list all .json files in the current directory.
-        
-                        # Check if there are any json files.
-                        if not json_files:
-                            print(f"/load error: no .json checkpoint files found")
-                        else:
-                            # Sort files based on modified timestamp, with the latest file being the first.
-                            filename = max(json_files, key=os.path.getmtime)
-                            try:
-                                memgpt_agent.load_from_json_file_inplace(filename)
-                                print(f"Loaded checkpoint {filename}")
-                            except Exception as e:
-                                print(f"Loading {filename} failed with: {e}")
-
-                    # need to load persistence manager too
-                    filename = filename.replace('.json', '.persistence.pickle')
-                    try:
-                        memgpt_agent.persistence_manager = InMemoryStateManager.load(filename)  # TODO(fixme):for different types of persistence managers that require different load/save methods
-                        print(f"Loaded persistence manager from {filename}")
-                    except Exception as e:
-                        print(f"/load warning: loading persistence manager from {filename} failed with: {e}")
-
-                    continue
-
-                elif user_input.lower() == "/dump":
-                    await print_messages(memgpt_agent.messages)
-                    continue
-
-                elif user_input.lower() == "/dumpraw":
-                    await interface.print_messages_raw(memgpt_agent.messages)
-                    continue
-
-                elif user_input.lower() == "/dump1":
-                    await print_messages(memgpt_agent.messages[-1])
-                    continue
-
-                elif user_input.lower() == "/memory":
-                    print(f"\nDumping memory contents:\n")
-                    print(f"{str(memgpt_agent.memory)}")
-                    print(f"{str(memgpt_agent.persistence_manager.archival_memory)}")
-                    print(f"{str(memgpt_agent.persistence_manager.recall_memory)}")
-                    continue
-
-                elif user_input.lower() == "/model":
-                    if memgpt_agent.model == 'gpt-4':
-                        memgpt_agent.model = 'gpt-3.5-turbo'
-                    elif memgpt_agent.model == 'gpt-3.5-turbo':
-                        memgpt_agent.model = 'gpt-4'
-                    print(f"Updated model to:\n{str(memgpt_agent.model)}")
-                    continue
-
-                elif user_input.lower() == "/pop" or user_input.lower().startswith("/pop "):
-                    # Check if there's an additional argument that's an integer
-                    command = user_input.strip().split()
-                    amount = int(command[1]) if len(command) > 1 and command[1].isdigit() else 2
-                    print(f"Popping last {amount} messages from stack")
-                    memgpt_agent.messages = memgpt_agent.messages[:-amount]
-                    continue
-
-                # No skip options
-                elif user_input.lower() == "/wipe":
-                    memgpt_agent = agent.AgentAsync(interface)
-                    user_message = None
-
-                elif user_input.lower() == "/heartbeat":
-                    user_message = system.get_heartbeat()
-
-                elif user_input.lower() == "/memorywarning":
-                    user_message = system.get_token_limit_warning()
-
-                else:
-                    print(f"Unrecognized command: {user_input}")
-                    continue
-
-            else:
-                # If message did not begin with command prefix, pass inputs to MemGPT
-                # Handle user message and append to messages
-                user_message = system.package_user_message(user_input)
-
-        skip_next_user_input = False
-
-        with console.status("[bold cyan]Thinking...") as status:
-            new_messages, heartbeat_request, function_failed, token_warning = await memgpt_agent.step(user_message, first_message=False, skip_verify=FLAGS.no_verify)
-
-            # Skip user inputs if there's a memory warning, function execution failed, or the agent asked for control
-            if token_warning:
-                user_message = system.get_token_limit_warning()
-                skip_next_user_input = True
-            elif function_failed:
-                user_message = system.get_heartbeat(constants.FUNC_FAILED_HEARTBEAT_MESSAGE)
-                skip_next_user_input = True
-            elif heartbeat_request:
-                user_message = system.get_heartbeat(constants.REQ_HEARTBEAT_MESSAGE)
-                skip_next_user_input = True
-
-        counter += 1
-
-    print("Finished.")
-
-
-if __name__ ==  '__main__':
-
-    def run(argv):
-        loop = asyncio.get_event_loop()
-        loop.run_until_complete(main())
-
-    app.run(run)
+import asyncio
+from absl import app, flags
+import logging
+import glob
+import os
+import sys
+import pickle
+import readline
+
+from rich.console import Console
+console = Console()
+
+import interface  # for printing to terminal
+import memgpt.agent as agent
+import memgpt.system as system
+import memgpt.utils as utils
+import memgpt.presets as presets
+import memgpt.constants as constants
+import memgpt.personas.personas as personas
+import memgpt.humans.humans as humans
+from memgpt.persistence_manager import InMemoryStateManager, InMemoryStateManagerWithPreloadedArchivalMemory, InMemoryStateManagerWithFaiss
+
+FLAGS = flags.FLAGS
+flags.DEFINE_string("persona", default=None, required=False, help="Specify persona")
+flags.DEFINE_string("human", default=None, required=False, help="Specify human")
+flags.DEFINE_string("model", default=constants.DEFAULT_MEMGPT_MODEL, required=False, help="Specify the LLM model")
+flags.DEFINE_boolean("first", default=False, required=False, help="Use -first to send the first message in the sequence")
+flags.DEFINE_boolean("debug", default=False, required=False, help="Use -debug to enable debugging output")
+flags.DEFINE_boolean("no_verify", default=False, required=False, help="Bypass message verification")
+flags.DEFINE_string("archival_storage_faiss_path", default="", required=False, help="Specify archival storage with FAISS index to load (a folder with a .index and .json describing documents to be loaded)")
+flags.DEFINE_string("archival_storage_files", default="", required=False, help="Specify files to pre-load into archival memory (glob pattern)")
+flags.DEFINE_string("archival_storage_files_compute_embeddings", default="", required=False, help="Specify files to pre-load into archival memory (glob pattern), and compute embeddings over them")
+flags.DEFINE_string("archival_storage_sqldb", default="", required=False, help="Specify SQL database to pre-load into archival memory")
+
+
+def clear_line():
+    if os.name == 'nt':  # for windows
+        console.print("\033[A\033[K", end="")
+    else:  # for linux
+        sys.stdout.write("\033[2K\033[G")
+        sys.stdout.flush()
+
+
+async def main():
+    utils.DEBUG = FLAGS.debug
+    logging.getLogger().setLevel(logging.CRITICAL)
+    if FLAGS.debug:
+        logging.getLogger().setLevel(logging.DEBUG)
+    print("Running... [exit by typing '/exit']")
+  
+    if FLAGS.model != constants.DEFAULT_MEMGPT_MODEL:
+      print(f"Warning - you are running MemGPT with {FLAGS.model}, which is not officially supported (yet). Expect bugs!")
+
+    if FLAGS.archival_storage_faiss_path:
+        index, archival_database = utils.prepare_archival_index(FLAGS.archival_storage_faiss_path)
+        persistence_manager = InMemoryStateManagerWithFaiss(index, archival_database)
+    elif FLAGS.archival_storage_files:
+        archival_database = utils.prepare_archival_index_from_files(FLAGS.archival_storage_files)
+        print(f"Preloaded {len(archival_database)} chunks into archival memory.")
+        persistence_manager = InMemoryStateManagerWithPreloadedArchivalMemory(archival_database)
+    elif FLAGS.archival_storage_files_compute_embeddings:
+        faiss_save_dir = await utils.prepare_archival_index_from_files_compute_embeddings(FLAGS.archival_storage_files_compute_embeddings)
+        interface.important_message(f"To avoid computing embeddings next time, replace --archival_storage_files_compute_embeddings={FLAGS.archival_storage_files_compute_embeddings} with\n\t --archival_storage_faiss_path={faiss_save_dir} (if your files haven't changed).")
+        index, archival_database = utils.prepare_archival_index(faiss_save_dir)
+        persistence_manager = InMemoryStateManagerWithFaiss(index, archival_database)
+    else:
+        persistence_manager = InMemoryStateManager()
+
+    # Moved defaults out of FLAGS so that we can dynamically select the default persona based on model
+    chosen_human = FLAGS.human if FLAGS.human is not None else humans.DEFAULT
+    chosen_persona = FLAGS.persona if FLAGS.persona is not None else (personas.GPT35_DEFAULT if 'gpt-3.5' in flags.MODEL else personas.DEFAULT)
+
+    memgpt_agent = presets.use_preset(presets.DEFAULT, FLAGS.model, personas.get_persona_text(FLAGS.persona), humans.get_human_text(FLAGS.human), interface, persistence_manager)
+    print_messages = interface.print_messages
+    await print_messages(memgpt_agent.messages)
+
+
+    counter = 0
+    user_input = None
+    skip_next_user_input = False
+    user_message = None
+    USER_GOES_FIRST = FLAGS.first
+
+    if FLAGS.archival_storage_sqldb:
+        if not os.path.exists(FLAGS.archival_storage_sqldb):
+            print(f"File {FLAGS.archival_storage_sqldb} does not exist")
+            return
+        # Ingest data from file into archival storage
+        else:
+            print(f"Database found! Loading database into archival memory")
+            data_list = utils.read_database_as_list(FLAGS.archival_storage_sqldb)
+            user_message = f"Your archival memory has been loaded with a SQL database called {data_list[0]}, which contains schema {data_list[1]}. Remember to refer to this first while answering any user questions!"
+            for row in data_list:
+                await memgpt_agent.persistence_manager.archival_memory.insert(row)
+            print(f"Database loaded into archival memory.")
+
+    # auto-exit for 
+    if "GITHUB_ACTIONS" in os.environ:
+        return
+
+    if not USER_GOES_FIRST:
+        console.input('[bold cyan]Hit enter to begin (will request first MemGPT message)[/bold cyan]')
+        clear_line()
+        print()
+
+    while True:
+        if not skip_next_user_input and (counter > 0 or USER_GOES_FIRST):
+
+            # Ask for user input
+            user_input = console.input("[bold cyan]Enter your message:[/bold cyan] ")
+            clear_line()
+
+            if user_input.startswith('!'):
+                print(f"Commands for CLI begin with '/' not '!'")
+                continue
+
+            if user_input == "":
+                # no empty messages allowed
+                print("Empty input received. Try again!")
+                continue
+
+            # Handle CLI commands
+            # Commands to not get passed as input to MemGPT
+            if user_input.startswith('/'):
+
+                if user_input == "//":
+                    print("Entering multiline mode, type // when done")
+                    user_input_list = []
+                    while True:
+                        user_input = console.input("[bold cyan]>[/bold cyan] ")
+                        clear_line()
+                        if user_input == "//":
+                            break
+                        else:
+                            user_input_list.append(user_input)
+
+                    # pass multiline inputs to MemGPT
+                    user_message = system.package_user_message("\n".join(user_input_list))
+
+                elif user_input.lower() == "/exit":
+                    break
+
+                elif user_input.lower() == "/savechat":
+                    filename = utils.get_local_time().replace(' ', '_').replace(':', '_')
+                    filename = f"{filename}.pkl"
+                    try:
+                        if not os.path.exists("saved_chats"):
+                            os.makedirs("saved_chats")
+                        with open(os.path.join('saved_chats', filename), 'wb') as f:
+                            pickle.dump(memgpt_agent.messages, f)
+                            print(f"Saved messages to: {filename}")
+                    except Exception as e:
+                        print(f"Saving chat to {filename} failed with: {e}")
+                    continue
+
+                elif user_input.lower() == "/save":
+                    filename = utils.get_local_time().replace(' ', '_').replace(':', '_')
+                    filename = f"{filename}.json"
+                    filename = os.path.join('saved_state', filename)
+                    try:
+                        if not os.path.exists("saved_state"):
+                            os.makedirs("saved_state")
+                        memgpt_agent.save_to_json_file(filename)
+                        print(f"Saved checkpoint to: {filename}")
+                    except Exception as e:
+                        print(f"Saving state to {filename} failed with: {e}")
+
+                    # save the persistence manager too
+                    filename = filename.replace('.json', '.persistence.pickle')
+                    try:
+                        memgpt_agent.persistence_manager.save(filename)
+                        print(f"Saved persistence manager to: {filename}")
+                    except Exception as e:
+                        print(f"Saving persistence manager to {filename} failed with: {e}")
+
+                    continue
+
+                elif user_input.lower() == "/load" or user_input.lower().startswith("/load "):
+                    command = user_input.strip().split()
+                    filename = command[1] if len(command) > 1 else None
+                    if filename is not None:
+                        if filename[-5:] != '.json':
+                            filename += '.json'
+                        try:
+                            memgpt_agent.load_from_json_file_inplace(filename)
+                            print(f"Loaded checkpoint {filename}")
+                        except Exception as e:
+                            print(f"Loading {filename} failed with: {e}")
+                    else:
+                        # Load the latest file 
+                        print(f"/load warning: no checkpoint specified, loading most recent checkpoint instead")
+                        json_files = glob.glob("saved_state/*.json")  # This will list all .json files in the current directory.
+        
+                        # Check if there are any json files.
+                        if not json_files:
+                            print(f"/load error: no .json checkpoint files found")
+                        else:
+                            # Sort files based on modified timestamp, with the latest file being the first.
+                            filename = max(json_files, key=os.path.getmtime)
+                            try:
+                                memgpt_agent.load_from_json_file_inplace(filename)
+                                print(f"Loaded checkpoint {filename}")
+                            except Exception as e:
+                                print(f"Loading {filename} failed with: {e}")
+
+                    # need to load persistence manager too
+                    filename = filename.replace('.json', '.persistence.pickle')
+                    try:
+                        memgpt_agent.persistence_manager = InMemoryStateManager.load(filename)  # TODO(fixme):for different types of persistence managers that require different load/save methods
+                        print(f"Loaded persistence manager from {filename}")
+                    except Exception as e:
+                        print(f"/load warning: loading persistence manager from {filename} failed with: {e}")
+
+                    continue
+
+                elif user_input.lower() == "/dump":
+                    await print_messages(memgpt_agent.messages)
+                    continue
+
+                elif user_input.lower() == "/dumpraw":
+                    await interface.print_messages_raw(memgpt_agent.messages)
+                    continue
+
+                elif user_input.lower() == "/dump1":
+                    await print_messages(memgpt_agent.messages[-1])
+                    continue
+
+                elif user_input.lower() == "/memory":
+                    print(f"\nDumping memory contents:\n")
+                    print(f"{str(memgpt_agent.memory)}")
+                    print(f"{str(memgpt_agent.persistence_manager.archival_memory)}")
+                    print(f"{str(memgpt_agent.persistence_manager.recall_memory)}")
+                    continue
+
+                elif user_input.lower() == "/model":
+                    if memgpt_agent.model == 'gpt-4':
+                        memgpt_agent.model = 'gpt-3.5-turbo'
+                    elif memgpt_agent.model == 'gpt-3.5-turbo':
+                        memgpt_agent.model = 'gpt-4'
+                    print(f"Updated model to:\n{str(memgpt_agent.model)}")
+                    continue
+
+                elif user_input.lower() == "/pop" or user_input.lower().startswith("/pop "):
+                    # Check if there's an additional argument that's an integer
+                    command = user_input.strip().split()
+                    amount = int(command[1]) if len(command) > 1 and command[1].isdigit() else 2
+                    print(f"Popping last {amount} messages from stack")
+                    memgpt_agent.messages = memgpt_agent.messages[:-amount]
+                    continue
+
+                # No skip options
+                elif user_input.lower() == "/wipe":
+                    memgpt_agent = agent.AgentAsync(interface)
+                    user_message = None
+
+                elif user_input.lower() == "/heartbeat":
+                    user_message = system.get_heartbeat()
+
+                elif user_input.lower() == "/memorywarning":
+                    user_message = system.get_token_limit_warning()
+
+                else:
+                    print(f"Unrecognized command: {user_input}")
+                    continue
+
+            else:
+                # If message did not begin with command prefix, pass inputs to MemGPT
+                # Handle user message and append to messages
+                user_message = system.package_user_message(user_input)
+
+        skip_next_user_input = False
+
+        with console.status("[bold cyan]Thinking...") as status:
+            new_messages, heartbeat_request, function_failed, token_warning = await memgpt_agent.step(user_message, first_message=False, skip_verify=FLAGS.no_verify)
+
+            # Skip user inputs if there's a memory warning, function execution failed, or the agent asked for control
+            if token_warning:
+                user_message = system.get_token_limit_warning()
+                skip_next_user_input = True
+            elif function_failed:
+                user_message = system.get_heartbeat(constants.FUNC_FAILED_HEARTBEAT_MESSAGE)
+                skip_next_user_input = True
+            elif heartbeat_request:
+                user_message = system.get_heartbeat(constants.REQ_HEARTBEAT_MESSAGE)
+                skip_next_user_input = True
+
+        counter += 1
+
+    print("Finished.")
+
+
+if __name__ ==  '__main__':
+
+    def run(argv):
+        loop = asyncio.get_event_loop()
+        loop.run_until_complete(main())
+
+    app.run(run)